﻿using DotNetty.Codecs.Mqtt.Packets;
using DotNetty.Transport.Channels;
using Surging.Core.Protocol.Mqtt.Internal.Channel;
using Surging.Core.Protocol.Mqtt.Internal.Enums;
using Surging.Core.Protocol.Mqtt.Internal.Messages;
using System;
using System.Collections.Generic;
using System.Text;
using System.Threading.Tasks;

namespace Surging.Core.Protocol.Mqtt.Internal.Services
{
    public interface IChannelService
    {
        /// <summary>
        /// 获取mqtt通道
        /// </summary>
        /// <param name="deviceId"></param>
        /// <returns></returns>
        MqttChannel GetMqttChannel(string deviceId);
<<<<<<< HEAD
        Task<bool> Connect(string deviceId, MqttChannel build);
=======
        /// <summary>
        /// 获取设备是否连接
        /// </summary>
        /// <param name="deviceId"></param>
        /// <param name="build"></param>
        /// <returns></returns>
        bool Connect(string deviceId, MqttChannel build);
        /// <summary>
        /// 订阅
        /// </summary>
        /// <param name="deviceId"></param>
        /// <param name="topics">话题</param>
        /// <returns></returns>
>>>>>>> 6c23c248
        Task Suscribe(String deviceId, params string[] topics);
        Task Login(IChannel channel, string deviceId, ConnectMessage mqttConnectMessage);
        /// <summary>
        /// 发布
        /// </summary>
        /// <param name="channel"></param>
        /// <param name="mqttPublishMessage"></param>
        /// <returns></returns>
        Task Publish(IChannel channel, PublishPacket mqttPublishMessage);
        ValueTask PingReq(IChannel channel);
        Task Publish(string deviceId, MqttWillMessage willMessage);
        Task RemotePublishMessage(string deviceId, MqttWillMessage willMessage);
        Task Close(string deviceId, bool isDisconnect);
        ValueTask<bool> GetDeviceIsOnine(string deviceId);
        Task SendWillMsg(MqttWillMessage willMeaasge);
        ValueTask<string> GetDeviceId(IChannel channel);
        /// <summary>
        /// 取消订阅
        /// </summary>
        /// <param name="deviceId"></param>
        /// <param name="topics"></param>
        /// <returns></returns>
        Task UnSubscribe(string deviceId, params string[] topics);
        Task Pubrel(IChannel channel, int messageId);
        Task Pubrec(MqttChannel channel, int messageId);
    }
}<|MERGE_RESOLUTION|>--- conflicted
+++ resolved
@@ -18,9 +18,6 @@
         /// <param name="deviceId"></param>
         /// <returns></returns>
         MqttChannel GetMqttChannel(string deviceId);
-<<<<<<< HEAD
-        Task<bool> Connect(string deviceId, MqttChannel build);
-=======
         /// <summary>
         /// 获取设备是否连接
         /// </summary>
@@ -34,7 +31,6 @@
         /// <param name="deviceId"></param>
         /// <param name="topics">话题</param>
         /// <returns></returns>
->>>>>>> 6c23c248
         Task Suscribe(String deviceId, params string[] topics);
         Task Login(IChannel channel, string deviceId, ConnectMessage mqttConnectMessage);
         /// <summary>
