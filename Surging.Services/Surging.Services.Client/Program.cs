--- conflicted
+++ resolved
@@ -42,13 +42,8 @@
                         option.UseConsulManager(new ConfigInfo("127.0.0.1:8500"));
                         option.UseDotNettyTransport();
                         option.UseRabbitMQTransport();
-<<<<<<< HEAD
                        // option.UseProtoBufferCodec();
                         option.UseMessagePackCodec();
-=======
-                        option.UseProtoBufferCodec();
-                        //option.UseMessagePackCodec();
->>>>>>> 4bfcef4b
                         builder.Register(p => new CPlatformContainer(ServiceLocator.Current));
                     });
                 })
